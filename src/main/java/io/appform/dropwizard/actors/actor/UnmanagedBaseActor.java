--- conflicted
+++ resolved
@@ -16,27 +16,23 @@
 
 package io.appform.dropwizard.actors.actor;
 
-import static java.util.Objects.isNull;
-import static java.util.Objects.nonNull;
-
 import com.fasterxml.jackson.databind.ObjectMapper;
 import com.rabbitmq.client.AMQP;
 import io.appform.dropwizard.actors.connectivity.RMQConnection;
-<<<<<<< HEAD
-=======
-import io.appform.dropwizard.actors.exceptionhandler.handlers.ExceptionHandler;
 import io.appform.dropwizard.actors.exceptionhandler.ExceptionHandlingFactory;
-import io.appform.dropwizard.actors.retry.RetryStrategy;
->>>>>>> 6e93f16a
 import io.appform.dropwizard.actors.retry.RetryStrategyFactory;
-import io.dropwizard.actors.actor.UnmanagedConsumer;
-import io.dropwizard.actors.actor.UnmanagedPublisher;
-import java.util.function.Function;
+import io.appform.dropwizard.actors.base.UnmanagedConsumer;
+import io.appform.dropwizard.actors.base.UnmanagedPublisher;
 import lombok.Data;
 import lombok.EqualsAndHashCode;
 import lombok.ToString;
 import lombok.extern.slf4j.Slf4j;
 import org.apache.commons.lang3.NotImplementedException;
+
+import java.util.function.Function;
+
+import static java.util.Objects.isNull;
+import static java.util.Objects.nonNull;
 
 /**
  * This actor can be derived to directly call start/stop. This is not Managed and will not be automatically started by
@@ -48,69 +44,14 @@
 @Slf4j
 public class UnmanagedBaseActor<Message> {
 
-<<<<<<< HEAD
-  private final UnmanagedPublisher<Message> publishActor;
-  private final UnmanagedConsumer<Message> consumeActor;
+    private final UnmanagedPublisher<Message> publishActor;
+    private final UnmanagedConsumer<Message> consumeActor;
 
-  public UnmanagedBaseActor(UnmanagedPublisher<Message> publishActor,
-      UnmanagedConsumer<Message> consumeActor) {
-    this.publishActor = publishActor;
-    this.consumeActor = consumeActor;
-  }
-
-  public UnmanagedBaseActor(
-      String name,
-      ActorConfig config,
-      RMQConnection connection,
-      ObjectMapper mapper,
-      RetryStrategyFactory retryStrategyFactory,
-      Class<? extends Message> clazz,
-      MessageHandlingFunction<Message, Boolean> handlerFunction,
-      Function<Throwable, Boolean> errorCheckFunction) {
-    this(new UnmanagedPublisher<>(name, config, connection, mapper),
-        new UnmanagedConsumer<>(
-            name, config, connection, mapper, retryStrategyFactory, clazz, handlerFunction, errorCheckFunction));
-  }
-
-  public final void publishWithDelay(Message message, long delayMilliseconds) throws Exception {
-    publishActor().publishWithDelay(message, delayMilliseconds);
-  }
-
-  public final void publish(Message message) throws Exception {
-    publishActor().publish(message);
-  }
-
-  public final void publish(Message message, AMQP.BasicProperties properties) throws Exception {
-    publishActor().publish(message, properties);
-  }
-
-  private UnmanagedPublisher<Message> publishActor() {
-    if (isNull(publishActor)) {
-      throw new NotImplementedException("PublishActor is not initialized");
+    public UnmanagedBaseActor(UnmanagedPublisher<Message> publishActor,
+                              UnmanagedConsumer<Message> consumeActor) {
+        this.publishActor = publishActor;
+        this.consumeActor = consumeActor;
     }
-    return publishActor;
-  }
-
-  public void start() throws Exception {
-    if (nonNull(publishActor)) {
-      publishActor.start();
-=======
-    private final String name;
-    private final ActorConfig config;
-    private final RMQConnection connection;
-    private final ObjectMapper mapper;
-    private final Class<? extends Message> clazz;
-    private final int prefetchCount;
-    private final MessageHandlingFunction<Message, Boolean> handlerFunction;
-    private final Function<Throwable, Boolean> errorCheckFunction;
-    private final String queueName;
-    private final RetryStrategy retryStrategy;
-    private final ExceptionHandler exceptionHandler;
-
-    private final Date activationTime;
-
-    private Channel publishChannel;
-    private List<Handler> handlers = Lists.newArrayList();
 
     public UnmanagedBaseActor(
             String name,
@@ -121,176 +62,51 @@
             ExceptionHandlingFactory exceptionHandlingFactory,
             Class<? extends Message> clazz,
             MessageHandlingFunction<Message, Boolean> handlerFunction,
-            Function<Throwable, Boolean> errorCheckFunction ) {
-        this.name = name;
-        this.config = config;
-        this.connection = connection;
-        this.mapper = mapper;
-        this.clazz = clazz;
-        this.prefetchCount = config.getPrefetchCount();
-        this.handlerFunction = handlerFunction;
-        this.errorCheckFunction = errorCheckFunction;
-        this.queueName  = String.format("%s.%s", config.getPrefix(), name);
-        this.retryStrategy = retryStrategyFactory.create(config.getRetryConfig());
-        this.exceptionHandler = exceptionHandlingFactory.create(config.getExceptionHandlerConfig());
-        this.activationTime = new Date( System.currentTimeMillis()
-                                                + (connection.getConfig().getStartupGracePeriodSeconds() * 1000));
+            Function<Throwable, Boolean> errorCheckFunction) {
+        this(new UnmanagedPublisher<>(name, config, connection, mapper),
+                new UnmanagedConsumer<>(
+                        name, config, connection, mapper, retryStrategyFactory, exceptionHandlingFactory, clazz, handlerFunction,
+                        errorCheckFunction));
     }
 
     public final void publishWithDelay(Message message, long delayMilliseconds) throws Exception {
-        log.info("Publishing message to exchange with delay: {}", delayMilliseconds);
-        if (!config.isDelayed()) {
-            log.warn("Publishing delayed message to non-delayed queue queue:{}", queueName);
+        publishActor().publishWithDelay(message, delayMilliseconds);
+    }
+
+    public final void publish(Message message) throws Exception {
+        publishActor().publish(message);
+    }
+
+    public final void publish(Message message, AMQP.BasicProperties properties) throws Exception {
+        publishActor().publish(message, properties);
+    }
+
+    public final long pendingMessagesCount() {
+        return publishActor().pendingMessagesCount();
+    }
+
+    private UnmanagedPublisher<Message> publishActor() {
+        if (isNull(publishActor)) {
+            throw new NotImplementedException("PublishActor is not initialized");
         }
+        return publishActor;
+    }
 
-        if (config.getDelayType() == DelayType.TTL) {
-            publishChannel.basicPublish(ttlExchange(config),
-                    queueName,
-                    new AMQP.BasicProperties.Builder()
-                            .expiration(String.valueOf(delayMilliseconds))
-                            .deliveryMode(2)
-                            .build(),
-                    mapper().writeValueAsBytes(message));
-        } else {
-            publish(message, new AMQP.BasicProperties.Builder()
-                    .headers(Collections.singletonMap("x-delay", delayMilliseconds))
-                    .deliveryMode(2)
-                    .build());
+    public void start() throws Exception {
+        if (nonNull(publishActor)) {
+            publishActor.start();
+        }
+        if (nonNull(consumeActor)) {
+            consumeActor.start();
         }
     }
 
-    public final void publish(Message message) throws Exception {
-        publish(message, MessageProperties.MINIMAL_PERSISTENT_BASIC);
+    public void stop() throws Exception {
+        if (nonNull(publishActor)) {
+            publishActor.stop();
+        }
+        if (nonNull(consumeActor)) {
+            consumeActor.stop();
+        }
     }
-
-    public final void publish(Message message, AMQP.BasicProperties properties) throws Exception {
-        publishChannel.basicPublish(config.getExchange(), queueName, properties, mapper().writeValueAsBytes(message));
-    }
-
-    public final long pendingMessagesCount() {
-        try {
-            return publishChannel.messageCount(queueName);
-        }
-        catch (IOException e) {
-            log.error("Issue getting message count. Will return max", e);
-        }
-        return Long.MAX_VALUE;
-    }
-
-    public void start() throws Exception {
-        final String exchange = config.getExchange();
-        final String dlx = config.getExchange() + "_SIDELINE";
-        if(config.isDelayed()) {
-            ensureDelayedExchange(exchange);
-        }
-        else {
-            ensureExchange(exchange);
-        }
-        ensureExchange(dlx);
-
-        this.publishChannel = connection.newChannel();
-        connection.ensure(queueName + "_SIDELINE", queueName, dlx);
-        connection.ensure(queueName, config.getExchange(), connection.rmqOpts(dlx));
-        if (config.getDelayType() == DelayType.TTL) {
-            connection.ensure(ttlQueue(queueName), queueName, ttlExchange(config), connection.rmqOpts(exchange));
-        }
-        for (int i = 1; i <= config.getConcurrency(); i++) {
-            Channel consumeChannel = connection.newChannel();
-            final Handler handler = new Handler(consumeChannel, mapper, clazz, prefetchCount);
-            final String tag = consumeChannel.basicConsume(queueName, false, handler);
-            handler.setTag(tag);
-            handlers.add(handler);
-            log.info("Started consumer {} of type {}", i, name);
-        }
-
-    }
-
-    private boolean handle(Message message) throws Exception {
-        return handlerFunction.apply(message);
-    }
-
-    private class Handler extends DefaultConsumer {
-        private final ObjectMapper mapper;
-        private final Class<? extends Message> clazz;
-
-        @Getter
-        @Setter
-        private String tag;
-
-        private Handler(Channel channel,
-                        ObjectMapper mapper,
-                        Class<? extends Message> clazz,
-                        int prefetchCount) throws Exception {
-            super(channel);
-            this.mapper = mapper;
-            this.clazz = clazz;
-            getChannel().basicQos(prefetchCount);
-        }
-
-        @Override
-        public void handleDelivery(String consumerTag, Envelope envelope,
-                                   AMQP.BasicProperties properties, byte[] body) throws IOException {
-            final Date currTime = new Date();
-            if(currTime.before(activationTime)) {
-                log.warn("Rejecting message as it is delivered within grace period." +
-                                 " Current time: {} Activation Time: {}. Rejected message: {}",
-                         currTime, activationTime, new String(body));
-                try {
-                    getChannel().basicReject(envelope.getDeliveryTag(), true);
-                } catch (Throwable t) {
-                    log.error("Got error rejecting message... Message will be in unknown state", t);
-                }
-                return;
-            }
-            try {
-                final Message message = mapper.readValue(body, clazz);
-
-                boolean success = retryStrategy.execute(() -> handle(message));
-                if(success) {
-                    getChannel().basicAck(envelope.getDeliveryTag(), false);
-                }
-                else {
-                    getChannel().basicReject(envelope.getDeliveryTag(), false);
-                }
-            } catch (Throwable t) {
-                log.error("Error processing message...", t);
-                if(errorCheckFunction.apply(t)) {
-                    log.warn("Acked message due to exception: ", t);
-                    getChannel().basicAck(envelope.getDeliveryTag(), false);
-                } else if(exceptionHandler.handle()) {
-                    log.warn("Acked message due to exception handling strategy: ", t);
-                    getChannel().basicAck(envelope.getDeliveryTag(), false);
-                } else {
-                    getChannel().basicReject(envelope.getDeliveryTag(), false);
-                }
-            }
-        }
-
-    }
-
-    private void ensureExchange(String exchange) throws IOException {
-        connection.channel().exchangeDeclare(
-                exchange,
-                "direct",
-                true,
-                false,
-                ImmutableMap.<String, Object>builder()
-                .put("x-ha-policy", "all")
-                .put("ha-mode", "all")
-                .build());
->>>>>>> 6e93f16a
-    }
-    if (nonNull(consumeActor)) {
-      consumeActor.start();
-    }
-  }
-
-  public void stop() throws Exception {
-    if (nonNull(publishActor)) {
-      publishActor.stop();
-    }
-    if (nonNull(consumeActor)) {
-      consumeActor.stop();
-    }
-  }
 }