<?xml version="1.0" encoding="UTF-8"?>
<project xmlns="http://maven.apache.org/POM/4.0.0"
         xmlns:xsi="http://www.w3.org/2001/XMLSchema-instance"
         xsi:schemaLocation="http://maven.apache.org/POM/4.0.0 http://maven.apache.org/xsd/maven-4.0.0.xsd">
    <modelVersion>4.0.0</modelVersion>

    <groupId>io.appform.dropwizard.actors</groupId>
    <artifactId>dropwizard-rabbitmq-actors</artifactId>
<<<<<<< HEAD
    <version>1.3.13-3</version>
=======
    <version>1.3.18-2</version>
>>>>>>> 02484be1
    <name>Dropwizard RabbitMQ Bundle</name>
    <url>https://github.com/santanusinha/dropwizard-rabbitmq-actors</url>
    <description>Provides actor abstraction on RabbitMQ for dropwizard based projects.</description>
    <inceptionYear>2016</inceptionYear>
    <scm>
        <connection>scm:git:https://github.com/santanusinha/dropwizard-rabbitmq-actors.git</connection>
        <developerConnection>scm:git:https://github.com/santanusinha/dropwizard-rabbitmq-actors.git
        </developerConnection>
        <tag>HEAD</tag>
        <url>https://github.com/santanusinha/dropwizard-rabbitmq-actors.git</url>
    </scm>

    <licenses>
        <license>
            <name>The Apache Software License, Version 2.0</name>
            <url>http://www.apache.org/licenses/LICENSE-2.0.txt</url>
            <distribution>repo</distribution>
            <comments>A business-friendly OSS license</comments>
        </license>
    </licenses>

    <issueManagement>
        <system>GitHub Issues</system>
        <url>https://github.com/santanusinha/dropwizard-rabbitmq-actors/issues</url>
    </issueManagement>

    <developers>
        <developer>
            <id>santanusinha</id>
            <name>Santanu Sinha</name>
            <email>santanu.sinha@gmail.com</email>
            <roles>
                <role>owner</role>
                <role>developer</role>
            </roles>
        </developer>
    </developers>

    <ciManagement>
        <system>Travis CI</system>
        <url>https://travis-ci.org/santanusinha/dropwizard-rabbitmq-actors</url>
    </ciManagement>

    <distributionManagement>
        <snapshotRepository>
            <id>ossrh</id>
            <url>https://oss.sonatype.org/content/repositories/snapshots</url>
        </snapshotRepository>
        <repository>
            <id>ossrh</id>
            <url>https://oss.sonatype.org/service/local/staging/deploy/maven2/</url>
        </repository>
    </distributionManagement>


    <properties>
        <project.build.sourceEncoding>UTF-8</project.build.sourceEncoding>
        <dropwizard.version>1.3.18</dropwizard.version>
        <lombok.version>1.18.8</lombok.version>
        <guava.version>28.0-jre</guava.version>
        <junit.version>4.12</junit.version>
    </properties>

    <dependencyManagement>
        <dependencies>
            <dependency>
                <groupId>com.google.guava</groupId>
                <artifactId>guava</artifactId>
                <version>${guava.version}</version>
            </dependency>
        </dependencies>
    </dependencyManagement>

    <dependencies>
        <dependency>
            <groupId>org.projectlombok</groupId>
            <artifactId>lombok</artifactId>
            <version>${lombok.version}</version>
            <scope>provided</scope>
        </dependency>
        <dependency>
            <groupId>io.dropwizard</groupId>
            <artifactId>dropwizard-core</artifactId>
            <version>${dropwizard.version}</version>
            <scope>provided</scope>
        </dependency>
        <dependency>
            <groupId>com.rabbitmq</groupId>
            <artifactId>amqp-client</artifactId>
            <version>5.5.3</version>
            <scope>provided</scope>
        </dependency>

        <dependency>
            <groupId>com.github.rholder</groupId>
            <artifactId>guava-retrying</artifactId>
            <version>2.0.0</version>
        </dependency>

        <dependency>
            <groupId>org.apache.httpcomponents</groupId>
            <artifactId>httpclient</artifactId>
            <version>4.5.1</version>
        </dependency>
        <dependency>
            <groupId>io.dropwizard</groupId>
            <artifactId>dropwizard-testing</artifactId>
            <version>${dropwizard.version}</version>
            <scope>test</scope>
        </dependency>

    </dependencies>

    <build>
        <pluginManagement>
            <plugins>
                <plugin>
                    <groupId>org.apache.maven.plugins</groupId>
                    <artifactId>maven-compiler-plugin</artifactId>
                    <configuration>
                        <source>1.8</source>
                        <target>1.8</target>
                    </configuration>
                </plugin>
            </plugins>
        </pluginManagement>
        <plugins>
            <plugin>
                <groupId>org.codehaus.mojo</groupId>
                <artifactId>cobertura-maven-plugin</artifactId>
                <version>2.7</version>
                <configuration>
                    <check>
                        <branchRate>70</branchRate>
                        <lineRate>70</lineRate>
                        <haltOnFailure>false</haltOnFailure>
                        <totalBranchRate>70</totalBranchRate>
                        <totalLineRate>70</totalLineRate>
                        <packageLineRate>70</packageLineRate>
                        <packageBranchRate>70</packageBranchRate>
                    </check>
                </configuration>
                <executions>
                    <execution>
                        <goals>
                            <goal>clean</goal>
                        </goals>
                    </execution>
                </executions>
            </plugin>
            <plugin>
                <groupId>org.apache.maven.plugins</groupId>
                <artifactId>maven-enforcer-plugin</artifactId>
                <version>3.0.0-M2</version>
                <executions>
                    <execution>
                        <id>enforce-no-snapshots</id>
                        <goals>
                            <goal>enforce</goal>
                        </goals>
                        <configuration>
                            <rules>
                                <requireReleaseDeps>
                                    <message>No Snapshots Allowed!</message>
                                </requireReleaseDeps>
                            </rules>
                            <fail>true</fail>
                        </configuration>
                    </execution>
                </executions>
            </plugin>
            <plugin>
                <groupId>org.apache.maven.plugins</groupId>
                <artifactId>maven-source-plugin</artifactId>
                <executions>
                    <execution>
                        <id>attach-sources</id>
                        <goals>
                            <goal>jar</goal>
                        </goals>
                    </execution>
                </executions>
            </plugin>
            <plugin>
                <groupId>org.apache.maven.plugins</groupId>
                <artifactId>maven-javadoc-plugin</artifactId>
                <executions>
                    <execution>
                        <id>attach-javadocs</id>
                        <goals>
                            <goal>jar</goal>
                        </goals>
                    </execution>
                </executions>
            </plugin>
            <plugin>
                <groupId>org.sonatype.plugins</groupId>
                <artifactId>nexus-staging-maven-plugin</artifactId>
                <version>1.6.7</version>
                <extensions>true</extensions>
                <configuration>
                    <serverId>ossrh</serverId>
                    <nexusUrl>https://oss.sonatype.org/</nexusUrl>
                    <autoReleaseAfterClose>true</autoReleaseAfterClose>
                </configuration>
            </plugin>
        </plugins>
    </build>

    <profiles>
        <profile>
            <id>release</id>
            <activation>
                <property>
                    <name>release</name>
                    <value>true</value>
                </property>
            </activation>
            <build>
                <plugins>
                    <plugin>
                        <groupId>org.apache.maven.plugins</groupId>
                        <artifactId>maven-gpg-plugin</artifactId>
                        <version>1.6</version>
                        <executions>
                            <execution>
                                <id>sign-artifacts</id>
                                <phase>verify</phase>
                                <goals>
                                    <goal>sign</goal>
                                </goals>
                                <configuration>
                                    <useAgent>true</useAgent>
                                    <executable>gpg2</executable>
                                    <!-- Run something like 'gpg2 -ab out' to cache the creds
                                     on agent before running if needed -->
                                </configuration>
                            </execution>
                        </executions>
                    </plugin>
                </plugins>
            </build>
        </profile>
    </profiles>
    <reporting>
        <plugins>
            <plugin>
                <groupId>org.codehaus.mojo</groupId>
                <artifactId>cobertura-maven-plugin</artifactId>
                <version>2.7</version>
            </plugin>
        </plugins>
    </reporting>
</project><|MERGE_RESOLUTION|>--- conflicted
+++ resolved
@@ -6,11 +6,7 @@
 
     <groupId>io.appform.dropwizard.actors</groupId>
     <artifactId>dropwizard-rabbitmq-actors</artifactId>
-<<<<<<< HEAD
-    <version>1.3.13-3</version>
-=======
-    <version>1.3.18-2</version>
->>>>>>> 02484be1
+    <version>1.3.18-1</version>
     <name>Dropwizard RabbitMQ Bundle</name>
     <url>https://github.com/santanusinha/dropwizard-rabbitmq-actors</url>
     <description>Provides actor abstraction on RabbitMQ for dropwizard based projects.</description>
